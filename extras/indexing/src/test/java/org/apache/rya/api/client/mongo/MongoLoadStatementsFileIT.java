--- conflicted
+++ resolved
@@ -18,10 +18,17 @@
  */
 package org.apache.rya.api.client.mongo;
 
+import static org.junit.Assert.assertEquals;
+
+import java.nio.file.Paths;
+import java.util.ArrayList;
+import java.util.List;
+
+import org.apache.rya.api.client.Install;
+import org.apache.rya.api.client.Install.InstallConfiguration;
+import org.apache.rya.api.client.InstanceDoesNotExistException;
+import org.apache.rya.api.client.RyaClient;
 import org.apache.rya.mongodb.MongoTestBase;
-<<<<<<< HEAD
-
-=======
 import org.bson.Document;
 import org.junit.Test;
 import org.openrdf.model.Statement;
@@ -30,100 +37,11 @@
 import org.openrdf.rio.RDFFormat;
 
 import com.mongodb.client.MongoCursor;
->>>>>>> 72d90f9a
 /**
  * Integration tests the methods of {@link MongoLoadStatementsFile}.
  */
 public class MongoLoadStatementsFileIT extends MongoTestBase {
 
-<<<<<<< HEAD
-//    @Test(expected = InstanceDoesNotExistException.class)
-//    public void instanceDoesNotExist() throws Exception {
-//
-//        final RyaClient ryaClient = MongoRyaClientFactory.build(getConnectionDetails(), conf.getMongoClient());
-//        ryaClient.getLoadStatementsFile().loadStatements(getConnectionDetails().getInstance(), Paths.get("src/test/resources/example.ttl"), RDFFormat.TURTLE);
-//    }
-//
-//    @Test
-//    public void loadTurtleFile() throws Exception {
-//        // Install an instance of Rya.
-//        final InstallConfiguration installConfig = InstallConfiguration.builder()
-//                .setEnableTableHashPrefix(false)
-//                .setEnableEntityCentricIndex(false)
-//                .setEnableFreeTextIndex(false)
-//                .setEnableTemporalIndex(false)
-//                .setEnablePcjIndex(false)
-//                .setEnableGeoIndex(false)
-//                .build();
-//        MongoConnectionDetails connectionDetails = getConnectionDetails();
-//        final RyaClient ryaClient = MongoRyaClientFactory.build(connectionDetails, conf.getMongoClient());
-//        final Install install = ryaClient.getInstall();
-//        install.install(connectionDetails.getInstance(), installConfig);
-//
-//        // Load the test statement file.
-//        ryaClient.getLoadStatementsFile().loadStatements( //
-//                        connectionDetails.getInstance(), //
-//                        Paths.get("src/test/resources/example.ttl"), //
-//                        RDFFormat.TURTLE);
-//
-//        // Verify that the statements were loaded.
-//        final ValueFactory vf = new ValueFactoryImpl();
-//
-//        final List<Statement> expected = new ArrayList<>();
-//        expected.add( vf.createStatement(vf.createURI("http://example#alice"), vf.createURI("http://example#talksTo"), vf.createURI("http://example#bob")) );
-//        expected.add( vf.createStatement(vf.createURI("http://example#bob"), vf.createURI("http://example#talksTo"), vf.createURI("http://example#charlie")) );
-//        expected.add( vf.createStatement(vf.createURI("http://example#charlie"), vf.createURI("http://example#likes"), vf.createURI("http://example#icecream")) );
-//
-//        final List<Statement> statements = new ArrayList<>();
-//        MongoCursor<Document> x = getRyaCollection().find().iterator();
-//        System.out.println("getRyaCollection().count()=" + getRyaCollection().count());
-//        while (x.hasNext()) {
-//            Document y = x.next();
-//            System.out.println("getRyaCollection()=" + y);
-//        }
-//        assertEquals("Expect all rows to be read.", 3, getRyaCollection().count());
-//        // final WholeRowTripleResolver tripleResolver = new WholeRowTripleResolver();
-//        // final Scanner scanner = getConnector().createScanner(getRyaInstanceName() + "spo", new Authorizations());
-//        // final Iterator<Entry<Key, Value>> it = scanner.iterator();
-//        // while(it.hasNext()) {
-//        // final Entry<Key, Value> next = it.next();
-//        //
-//        // final Key key = next.getKey();
-//        // final byte[] row = key.getRow().getBytes();
-//        // final byte[] columnFamily = key.getColumnFamily().getBytes();
-//        // final byte[] columnQualifier = key.getColumnQualifier().getBytes();
-//        // final TripleRow tripleRow = new TripleRow(row, columnFamily, columnQualifier);
-//        //
-//        // final RyaStatement ryaStatement = tripleResolver.deserialize(TABLE_LAYOUT.SPO, tripleRow);
-//        // final Statement statement = RyaToRdfConversions.convertStatement(ryaStatement);
-//        //
-//        // // Filter out the rya version statement if it is present.
-//        // if(!isRyaMetadataStatement(vf, statement)) {
-//        // statements.add( statement );
-//        // }
-//        // }
-//        //
-//        // assertEquals(expected, statements);
-//    }
-//
-//    private boolean isRyaMetadataStatement(final ValueFactory vf, final Statement statement) {
-//        return statement.getPredicate().equals( vf.createURI("urn:org.apache.rya/2012/05#version") ) ||
-//                statement.getPredicate().equals( vf.createURI("urn:org.apache.rya/2012/05#rts") );
-//    }
-//    /**
-//     * @return copy from conf to MongoConnectionDetails
-//     */
-//    private MongoConnectionDetails getConnectionDetails() {
-//        final MongoConnectionDetails connectionDetails = new MongoConnectionDetails(//
-//                        conf.getMongoUser(), //
-//                        conf.getMongoPassword().toCharArray(), //
-//                        conf.getMongoDBName(), // aka instance
-//                        conf.getMongoInstance(), // aka hostname
-//                        conf.getCollectionName()
-//        );
-//        return connectionDetails;
-//    }
-=======
     @Test(expected = InstanceDoesNotExistException.class)
     public void instanceDoesNotExist() throws Exception {
 
@@ -210,5 +128,4 @@
                         conf.getMongoInstance(), //
                         Integer.parseInt(conf.getMongoPort()));
     }
->>>>>>> 72d90f9a
 }